--- conflicted
+++ resolved
@@ -7,41 +7,6 @@
     }
   }
 }
-<<<<<<< HEAD
-
-
-## AWS Provider Settings
-provider "aws" {
-  region  = var.region
-  profile = var.aws_profile
-}
-
-
-## Local Variables
-locals {
-  tags = merge(var.tags, { Deployment = var.prefix })
-}
-
-
-## Resources
-resource "aws_security_group" "vpc_postgres_ingress_all_egress" {
-  description            = "ORCA security group to allow PostgreSQL access."
-  name                   = "${var.prefix}-vpc-postgres-ingress-all-egress"
-  revoke_rules_on_delete = true
-  tags                   = local.tags
-  vpc_id                 = var.vpc_id
-}
-
-
-resource "aws_security_group_rule" "rds_security_group_allow_postgres" {
-  description       = "ORCA security group rule to allow PostgreSQL port traffic."
-  from_port         = var.database_port
-  protocol          = "tcp"
-  security_group_id = aws_security_group.vpc_postgres_ingress_all_egress.id
-  self              = true
-  to_port           = var.database_port
-  type              = "ingress"
-=======
 
 
 ## AWS Provider Settings
@@ -70,6 +35,7 @@
   vpc_id                 = var.vpc_id
 }
 
+
 # rds_security_group_allow_postgres - PostgreSQL ingress port rules
 # ------------------------------------------------------------------------------
 resource "aws_security_group_rule" "rds_security_group_allow_postgres" {
@@ -83,5 +49,4 @@
   ## OPTIONAL
   description = "ORCA security group rule to allow PostgreSQL port traffic."
   self        = true
->>>>>>> 8ef4a689
 }