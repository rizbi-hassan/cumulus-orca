--- conflicted
+++ resolved
@@ -35,10 +35,7 @@
   vpc_id                 = var.vpc_id
 }
 
-<<<<<<< HEAD
-=======
 
->>>>>>> efa6b6ba
 # rds_security_group_allow_postgres - PostgreSQL ingress port rules
 # ------------------------------------------------------------------------------
 resource "aws_security_group_rule" "rds_security_group_allow_postgres" {
