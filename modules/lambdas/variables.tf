## Variables obtained by Cumulus deployment
## Should exist in https://github.com/nasa/cumulus-template-deploy/blob/master/cumulus-tf/variables.tf
## REQUIRED
variable "aws_profile" {
  type        = string
  description = "AWS profile used to deploy the terraform application."
}


variable "buckets" {
  type        = map(object({ name = string, type = string }))
  description = "S3 bucket locations for the various storage types being used."
}


variable "lambda_subnet_ids" {
  type        = list(string)
  description = "List of subnets the lambda functions have access to."
}


variable "permissions_boundary_arn" {
  type        = string
  description = "AWS ARN value for the permission boundary."
}


variable "prefix" {
  type        = string
  description = "Prefix used to prepend to all object names and tags."
}


variable "vpc_id" {
  type        = string
  description = "Virtual Private Cloud AWS ID"
}


## OPTIONAL - Default variable value is set in ../variables.tf to keep default values centralized.
variable "region" {
  type        = string
  description = "AWS region to deploy configuration to."
}


variable "tags" {
  type        = map(string)
  description = "Tags to be applied to resources that support tags."
}


## Variables unique to ORCA
## REQUIRED
variable "orca_default_bucket" {
  type        = string
  description = "Default ORCA S3 Glacier bucket to use if no overrides exist."
}


## OPTIONAL - Default variable value is set in ../variables.tf to keep default values centralized.
variable "database_port" {
  type        = number
  description = "Database port that PostgreSQL traffic will be allowed on."
}


variable "orca_ingest_lambda_memory_size" {
  type        = number
  description = "Amount of memory in MB the ORCA copy_to_glacier lambda can use at runtime."
}


variable "orca_ingest_lambda_timeout" {
  type        = number
  description = "Timeout in number of seconds for ORCA copy_to_glacier lambda."
}


variable "orca_recovery_buckets" {
  type        = list(string)
  description = "List of bucket names that ORCA has permissions to restore data to."
}


variable "orca_recovery_complete_filter_prefix" {
  type        = string
  description = "Specifies object key name prefix by the Glacier Bucket trigger."
}


variable "orca_recovery_expiration_days" {
  type        = number
  description = "Number of days a recovered file will remain available for copy."
}


variable "orca_recovery_lambda_memory_size" {
  type        = number
  description = "Amount of memory in MB the ORCA recovery lambda can use at runtime."
}


variable "orca_recovery_lambda_timeout" {
  type        = number
  description = "Timeout in number of seconds for ORCA recovery lambdas."
}


variable "orca_recovery_retry_limit" {
  type        = number
  description = "Maximum number of retries of a recovery failure before giving up."
}


variable "orca_recovery_retry_interval" {
  type        = number
  description = "Number of seconds to wait between recovery failure retries."
}

variable "orca_recovery_retry_backoff" {
  type        = number
  description = "The multiplier by which the retry interval increases during each attempt."
}

## OPTIONAL (DO NOT CHANGE!) - Development use only
variable "database_app_user" {
  type        = string
  description = "Name of the database application user."
}


variable "database_name" {
  type        = string
  description = "Name of the ORCA database in PostgreSQL"
}


variable "ddl_dir" {
  type        = string
  description = "Location of database DDL SQL files. Must have trailing /."
}


variable "drop_database" {
  ##TODO: Maybe this needs to be a boolean false?
  type        = string
  description = "Boolean True/False that indicates the ORCA databse should be dropped."
}


variable "orca_recovery_retrieval_type" {
  type        = string
  description = "AWS glacier recovery type to use. One of Bulk, Standard, Express."
}

<<<<<<< HEAD
variable "orca_sqs_recovery_queue_id" {
=======
variable "orca_sqs_staged_recovery_queue_id" {
>>>>>>> 691794b2
  type        = string
  description = "SQS URL of recovery queue."
}

variable "orca_sqs_staged_recovery_queue_arn" {
  type        = string
  description = "The ARN of the staged-recovery-queue SQS"
}

variable "orca_sqs_status_update_queue_id" {
  type        = string
  description = "The URL of the SQS queue that recoery status updates are read from/posted to."
}<|MERGE_RESOLUTION|>--- conflicted
+++ resolved
@@ -154,11 +154,7 @@
   description = "AWS glacier recovery type to use. One of Bulk, Standard, Express."
 }
 
-<<<<<<< HEAD
-variable "orca_sqs_recovery_queue_id" {
-=======
 variable "orca_sqs_staged_recovery_queue_id" {
->>>>>>> 691794b2
   type        = string
   description = "SQS URL of recovery queue."
 }
