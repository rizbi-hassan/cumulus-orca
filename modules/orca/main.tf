## Terraform Requirements
terraform {
  required_providers {
    aws = {
      source  = "hashicorp/aws"
      version = ">= 3.5.0"
    }
  }
}


## AWS Provider Settings
provider "aws" {
  profile = var.aws_profile
  region  = var.region
}


## Local Variables
locals {
  tags = merge(var.tags, { Deployment = var.prefix })
}


## Referenced Modules

## orca_lambdas - lambdas module that calls iam and security_groups module
## =============================================================================
module "orca_lambdas" {
  source = "../lambdas"
  ## --------------------------
  ## Cumulus Variables
  ## --------------------------
  ## REQUIRED
  aws_profile              = var.aws_profile
  buckets                  = var.buckets
  lambda_subnet_ids        = var.lambda_subnet_ids
  permissions_boundary_arn = var.permissions_boundary_arn
  prefix                   = var.prefix
  vpc_id                   = var.vpc_id

  ## OPTIONAL
  region = var.region
  tags   = local.tags

  ## --------------------------
  ## ORCA Variables
  ## --------------------------
  ## REQUIRED
<<<<<<< HEAD
  orca_default_bucket = var.orca_default_bucket
  orca_sqs_staged_recovery_queue_arn = module.sqs.orca_sqs_staged_recovery_queue_arn
  orca_sqs_status_update_queue_arn = module.sqs.orca_sqs_status_update_queue_arn
=======
  orca_default_bucket                = var.orca_default_bucket
  orca_sqs_staged_recovery_queue_arn = module.orca_sqs.orca_sqs_staged_recovery_queue_arn
  orca_sqs_status_update_queue_id    = module.orca_sqs.orca_sqs_status_update_queue_id
>>>>>>> e29fe976

  ## OPTIONAL
  database_port                        = var.database_port
  orca_ingest_lambda_memory_size       = var.orca_ingest_lambda_memory_size
  orca_ingest_lambda_timeout           = var.orca_ingest_lambda_timeout
  orca_recovery_buckets                = var.orca_recovery_buckets
  orca_recovery_complete_filter_prefix = var.orca_recovery_complete_filter_prefix
  orca_recovery_expiration_days        = var.orca_recovery_expiration_days
  orca_recovery_lambda_memory_size     = var.orca_recovery_lambda_memory_size
  orca_recovery_lambda_timeout         = var.orca_recovery_lambda_timeout
  orca_recovery_retry_limit            = var.orca_recovery_retry_limit
  orca_recovery_retry_interval         = var.orca_recovery_retry_interval

  ## OPTIONAL (DO NOT CHANGE DEFAULT VALUES!)
  database_app_user            = var.database_app_user
  database_name                = var.database_name
  orca_recovery_retrieval_type = var.orca_recovery_retrieval_type
}


## orca_workflows - workflows module
## =============================================================================
module "orca_workflows" {
  source = "../workflows"
  ## --------------------------
  ## Cumulus Variables
  ## --------------------------
  ## REQUIRED
  aws_profile     = var.aws_profile
  prefix          = var.prefix
  system_bucket   = var.system_bucket
  workflow_config = var.workflow_config

  ## OPTIONAL
  region = var.region
  tags   = local.tags

  ## --------------------------
  ## ORCA Variables
  ## --------------------------
  ## REQUIRED
  orca_default_bucket                           = var.orca_default_bucket
  orca_lambda_extract_filepaths_for_granule_arn = module.orca_lambdas.extract_filepaths_for_granule_arn
  orca_lambda_request_files_arn                 = module.orca_lambdas.request_files_arn
}


## orca_rds - rds module
## =============================================================================
module "orca_rds" {
  source = "../rds"
  ## --------------------------
  ## Cumulus Variables
  ## --------------------------
  ## REQUIRED
  aws_profile       = var.aws_profile
  lambda_subnet_ids = var.lambda_subnet_ids
  prefix            = var.prefix

  ## OPTIONAL
  region = var.region
  tags   = local.tags

  ## --------------------------
  ## ORCA Variables
  ## --------------------------
  ## REQUIRED
  database_app_user_pw               = var.database_app_user_pw
  db_deploy_arn                      = module.orca_lambdas.db_deploy_arn
  db_deploy_source_code_hash         = module.orca_lambdas.db_deploy_source_code_hash
  postgres_user_pw                   = var.postgres_user_pw
  vpc_postgres_ingress_all_egress_id = module.orca_lambdas.vpc_postgres_ingress_all_egress_id

  ## OPTIONAL
  database_port = var.database_port

  ## OPTIONAL (DO NOT CHANGE DEFAULT VALUES!)
  database_name = var.database_name
}


## orca_sqs - SQS module
## =============================================================================
module "orca_sqs" {
  source = "../sqs"
  ## --------------------------
  ## Cumulus Variables
  ## --------------------------
  ## REQUIRED
  aws_profile = var.aws_profile
  prefix      = var.prefix

  ## OPTIONAL
  region = var.region
  tags   = local.tags

  ## --------------------------
  ## ORCA Variables
  ## --------------------------
  ## OPTIONAL
  sqs_delay_time                               = var.sqs_delay_time
  sqs_maximum_message_size                     = var.sqs_maximum_message_size
  staged_recovery_queue_message_retention_time = var.staged_recovery_queue_message_retention_time
  status_update_queue_message_retention_time   = var.status_update_queue_message_retention_time
}<|MERGE_RESOLUTION|>--- conflicted
+++ resolved
@@ -47,15 +47,10 @@
   ## ORCA Variables
   ## --------------------------
   ## REQUIRED
-<<<<<<< HEAD
-  orca_default_bucket = var.orca_default_bucket
-  orca_sqs_staged_recovery_queue_arn = module.sqs.orca_sqs_staged_recovery_queue_arn
-  orca_sqs_status_update_queue_arn = module.sqs.orca_sqs_status_update_queue_arn
-=======
   orca_default_bucket                = var.orca_default_bucket
   orca_sqs_staged_recovery_queue_arn = module.orca_sqs.orca_sqs_staged_recovery_queue_arn
   orca_sqs_status_update_queue_id    = module.orca_sqs.orca_sqs_status_update_queue_id
->>>>>>> e29fe976
+  orca_sqs_status_update_queue_arn   = module.sqs.orca_sqs_status_update_queue_arn
 
   ## OPTIONAL
   database_port                        = var.database_port
