--- conflicted
+++ resolved
@@ -29,7 +29,7 @@
           position: 'right',
         },
         {
-          to: 'docs/cookbook/',
+          to: 'docs/cookbook/cookbook-intro',
           activeBasePath: 'docs/cookbook/',
           label: 'ORCA Cookbooks',
           position: 'right',
@@ -63,16 +63,11 @@
             },
             {
               label: 'ORCA Cookbooks',
-              to: 'docs/cookbook/',
+              to: 'docs/cookbook/cookbook-intro',
             },
             {
-<<<<<<< HEAD
               label: 'ORCA Operator Guide',
-              to: 'docs/operator/',
-=======
-              label: 'Operator Guide',
               to: 'docs/operator/operator-intro',
->>>>>>> bd9d6e19
             },
             {
               label: 'Cumulus Documentation',
@@ -92,17 +87,16 @@
               href: 'https://github.com/nasa/cumulus',
             },
             {
-<<<<<<< HEAD
               label: 'Cumulus Integrator Working Group',
               href: 'https://wiki.earthdata.nasa.gov/display/CUMULUS/Cumulus+Integrators+Working+Group',
             },
             {
               label: 'Cumulus Operator Working Group',
               href: 'https://wiki.earthdata.nasa.gov/display/CUMULUS/Cumulus+Operator+Working+Group',
-=======
-              label: 'Cumulus Developer Documentation',
+            },
+            {
+              label: 'Cumulus Documentation',
               href: 'https://nasa.github.io/cumulus/docs/cumulus-docs-readme'
->>>>>>> bd9d6e19
             },
           ],
         },
