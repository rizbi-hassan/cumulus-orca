module.exports = {
  about_orca: {
    "Introduction": ['about/introduction/orca-intro',
                     'about/introduction/intro-navigating',
                     'about/introduction/intro-contributing',
                     'about/introduction/intro-glossary'
                    ],
    "Architecture": ['about/architecture/architecture-intro',
                     'about/architecture/architecture-software-system',
                     'about/architecture/architecture-archive-container',
                     'about/architecture/architecture-recover-container',
                     'about/architecture/architecture-database-container',
                    ],
    "Helpful Tips": ['about/tips',
                    ],
    "ORCA Team": ['about/team',
                 ],
  },
  dev_guide: {
<<<<<<< HEAD
    "Getting Started": ['developer/developer-intro',
                       ],
    "Contributing": ['developer/contributing/doc-style-guide',
                    ],
    "Deployment": ['developer/deployment',
                        ],
    "Lambdas": ['developer/lambda-details'
    ],
    "Testing": [
        'developer/testing/unit-tests',
        'developer/testing/postgres-tests',
        'developer/testing/linting'
    ]
=======
    "Getting Started": [
        'developer/quickstart/developer-intro',
    ],
    "Development Guide": [
        {
            "Developing Code": [
                'developer/development-guide/code/contrib-code-intro',
            ],
            "Developing Documentation": [
                'developer/development-guide/documentation/contrib-documentation-intro',
                'developer/development-guide/documentation/contrib-documentation-env',
                'developer/development-guide/documentation/contrib-documentation-add',
                'developer/development-guide/documentation/contrib-documentation-templates',
                'developer/development-guide/documentation/contrib-documentation-tasks',
                'developer/development-guide/documentation/documentation-style-guide',
                'developer/development-guide/documentation/contrib-documentation-deploy',
            ],
        },
    ],
    "Deployment Guide": [
        'developer/deployment-guide/deployment',
    ],
>>>>>>> a6667e8d
  },
  cookbook: {
    "Getting Started": ['cookbook/cookbook-intro',
                       ],
  },
  ops_guide: {
    "Getting Started": ['operator/operator-intro',
                       ],
  },
};<|MERGE_RESOLUTION|>--- conflicted
+++ resolved
@@ -17,21 +17,6 @@
                  ],
   },
   dev_guide: {
-<<<<<<< HEAD
-    "Getting Started": ['developer/developer-intro',
-                       ],
-    "Contributing": ['developer/contributing/doc-style-guide',
-                    ],
-    "Deployment": ['developer/deployment',
-                        ],
-    "Lambdas": ['developer/lambda-details'
-    ],
-    "Testing": [
-        'developer/testing/unit-tests',
-        'developer/testing/postgres-tests',
-        'developer/testing/linting'
-    ]
-=======
     "Getting Started": [
         'developer/quickstart/developer-intro',
     ],
@@ -54,7 +39,6 @@
     "Deployment Guide": [
         'developer/deployment-guide/deployment',
     ],
->>>>>>> a6667e8d
   },
   cookbook: {
     "Getting Started": ['cookbook/cookbook-intro',
