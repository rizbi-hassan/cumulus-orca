"""
Name: db_deploy.py

Description:  Deploys a database, roles, users, schema, and tables.
"""
import os
from os import walk
import logging
from typing import Dict, Tuple, List, Iterator

from psycopg2.extensions import ISOLATION_LEVEL_AUTOCOMMIT, ISOLATION_LEVEL_READ_COMMITTED, connection, cursor
import boto3
# noinspection PyPackageRequirements
import database
# noinspection PyPackageRequirements
from database import DbError, ResourceExists

# Set Global Variables
_LOG = logging.getLogger(__name__)
SEP = os.path.sep

OS_ENVIRON_DATABASE_PORT_KEY = 'DATABASE_PORT'
OS_ENVIRON_DATABASE_NAME_KEY = 'DATABASE_NAME'
OS_ENVIRON_DATABASE_USER_KEY = 'DATABASE_USER'
OS_ENVIRON_PLATFORM_KEY = 'PLATFORM'
OS_ENVIRON_DDL_DIR_KEY = 'DDL_DIR'
OS_ENVIRON_DROP_DATABASE_KEY = 'DROP_DATABASE'


class DatabaseError(Exception):
    """
    Exception to be raised when there's a database error.
    """


def task() -> None:
    """
    Task called by the handler to perform the work.

        Environment Vars:
            Same as Handler.
            TODO. Ideally move them into handler so this can be pure params

    Raises:
        DatabaseError: An error occurred.
    """
<<<<<<< HEAD
    status = log_status('start')
    db_name = os.environ['DATABASE_NAME']
    db_user = os.environ['DATABASE_USER']
    sm_keys = get_secretsmanager_keys({
        'host': 'drdb-host',
        'user-pass': 'drdb-user-pass',
        'admin-pass': 'drdb-admin-pass'
    })

    secretsmanager = boto3.client('secretsmanager')
    parameter = secretsmanager.get_secret_value(SecretId=sm_keys['user-pass'])
    db_pw = parameter['SecretString']

    parameter = secretsmanager.get_secret_value(SecretId=sm_keys['admin-pass'])
    master_user_pw = parameter['SecretString']
    os.environ['MASTER_USER_PW'] = master_user_pw

    parameter = secretsmanager.get_secret_value(SecretId=sm_keys['host'])
    db_host = parameter['SecretString']
    os.environ['DATABASE_HOST'] = db_host

    os.environ['DATABASE_NAME'] = 'postgres'
    os.environ['DATABASE_USER'] = 'postgres'

    os.environ['DATABASE_PW'] = master_user_pw
    #connect as postgres to create the new database
    con = get_db_connnection()

    status = log_status('connected to postgres')
    db_existed, status = create_database(con)
    if not db_existed:
        os.environ['DATABASE_PW'] = db_pw
        status = create_roles_and_users(con, db_user)
    con.close()

    #connect to the database we just created as postgres
    os.environ['DATABASE_NAME'] = db_name
    os.environ['DATABASE_PW'] = master_user_pw
    con = get_db_connnection()
    status = log_status(f"connected to {db_name}")
    status = create_schema(con)
=======

    ssm = boto3.client('ssm')
    parameter = ssm.get_parameter(Name='drdb-user-pass', WithDecryption=True)
    db_user_pw = parameter['Parameter']['Value']

    parameter = ssm.get_parameter(Name='drdb-admin-pass', WithDecryption=True)
    master_user_pw = parameter['Parameter']['Value']

    parameter = ssm.get_parameter(Name='drdb-host', WithDecryption=False)
    db_host = parameter['Parameter']['Value']

    drop_database = os.environ.get(OS_ENVIRON_DROP_DATABASE_KEY, 'False')
    drop_database = (drop_database == 'True')

    inner_task(db_host,
               os.environ[OS_ENVIRON_DATABASE_NAME_KEY],
               os.environ[OS_ENVIRON_DATABASE_PORT_KEY],
               os.environ[OS_ENVIRON_DATABASE_USER_KEY],
               db_user_pw, master_user_pw, drop_database)


def inner_task(db_host: str, db_name: str, db_port: str, db_user: str, db_user_pass: str, db_admin_pass: str,
               drop_database: bool) -> None:  # todo: Once large tests are adjusted/dropped, consider code reorg.
    """
    Task called by the handler to perform the work.

    Args:
        db_host: The database host.
        db_name: The name of the database.
        db_port: The database port.
        db_user: The name of the application user.
        db_user_pass: The password for the application user to connect to the database with.
        db_admin_pass: An admin level password to connect to the database with.
        drop_database: When true, will execute a DROP DATABASE command.

    Returns:
        string: description of status.

    Raises:
        DatabaseError: An error occurred.
    """
    _LOG.info("start")

    # connect as postgres to create the new database
    con = get_db_connection(db_host, 'postgres', db_port, 'postgres', db_admin_pass)

    _LOG.info("Connected to postgres")
    db_existed = create_database(con, drop_database)
    if not db_existed:
        create_roles_and_users(con, db_user, db_user_pass)
    con.close()

    # Connect to the database we just created.
    con = get_db_connection(db_host, db_name, db_port, 'postgres', db_admin_pass)
    _LOG.info(f"connected to {db_name}")
    create_schema(con)
>>>>>>> 32795129
    con.close()
    create_tables(db_host, db_name, db_port, 'postgres', db_admin_pass)

<<<<<<< HEAD
    status = log_status('database ddl execution complete')
    return status

def get_secretsmanager_keys(params):
    """
    Returns dictionary with values prefixed by os.environ['PREFIX']. If PREFIX
    isn't an environment variable, do nothing.

        Args:
            params (dict): Dictionary of key, string pairs.

        Returns:
            dict: Dictionary with passed in keys and prefixed string values.
    """
    if 'PREFIX' in os.environ:
        prefix = os.environ['PREFIX']
        for key in params.keys():
            params[key] = prefix + '-' + params[key]
    return params

def create_database(con):
=======
    _LOG.info("database ddl execution complete")


def create_database(con: connection, drop_database: bool) -> bool:
>>>>>>> 32795129
    """
    Creates the database, dropping it first if requested.

    Args:
        con: A connection to the postgres database.
        drop_database: When true, will execute a DROP DATABASE command.

    Returns:
        True if the database already existed
            when the create was run.

    Raises:
        DatabaseError: An error occurred.
    """
    con.set_isolation_level(ISOLATION_LEVEL_AUTOCOMMIT)
    cur = get_cursor(con)
<<<<<<< HEAD
    try:
        drop = os.environ["DROP_DATABASE"]
    except KeyError:
        drop = 'False'
    if drop == 'True':
        sql_file = f"database{SEP}database_drop.sql"
        status = execute_sql_from_file(cur, sql_file, 'drop database')
    try:
        sql_file = f"database{SEP}database_create.sql"
        status = execute_sql_from_file(cur, sql_file, 'database create')
        sql_file = f"database{SEP}database_comment.sql"
        status = execute_sql_from_file(cur, sql_file, 'database comment')
=======

    if drop_database:
        _LOG.warning('Dropping database.')
        sql_file = f"database{SEP}database_drop.sql"
        execute_sql_from_file(cur, sql_file, "drop database")
    try:
        sql_file = f"database{SEP}database_create.sql"
        execute_sql_from_file(cur, sql_file, "database create")
        sql_file = f"database{SEP}database_comment.sql"
        execute_sql_from_file(cur, sql_file, "database comment")
>>>>>>> 32795129
        db_existed = False
        _LOG.warning('Database did not exist.')
    except ResourceExists as err:
        db_existed = True
<<<<<<< HEAD
        status = log_status('database already exists')
    cur.close()
    return db_existed, status
=======
        _LOG.warning(f"Database already exists: {str(err)}")
    finally:
        cur.close()
    return db_existed

>>>>>>> 32795129

def create_roles_and_users(con: connection, db_user: str, db_password: str) -> None:
    """
    Creates the roles and users.

    Args:
        con (object): a connection to the postgres database
        db_user: The username to connect to the database with.
        db_password: The password to connect to the database with.

    Raises:
        DatabaseError: An error occurred.
    """
    con.set_isolation_level(ISOLATION_LEVEL_READ_COMMITTED)
    cur = get_cursor(con)
    sql_file = f"roles{SEP}app_role.sql"
<<<<<<< HEAD
    status = execute_sql_from_file(cur, sql_file, 'create application role')
    sql_file = f"roles{SEP}appdbo_role.sql"
    status = execute_sql_from_file(cur, sql_file, 'create appdbo role')
    sql_file = f"users{SEP}dbo.sql"
    status = execute_sql_from_file(cur, sql_file, 'create dbo user')
    sql_file = f"users{SEP}appuser.sql"
    status = execute_sql_from_file(cur, sql_file, 'create application user')
    db_pw = os.environ['DATABASE_PW']
    sql_stmt = f"ALTER USER {db_user} WITH PASSWORD '{db_pw}';"
    status = execute_sql(cur, sql_stmt, 'set pw for application user')
    sql_stmt = f"ALTER USER dbo WITH PASSWORD '{db_pw}';"
    status = execute_sql(cur, sql_stmt, 'set pw for dbo user')
=======
    execute_sql_from_file(cur, sql_file, "create application role")
    sql_file = f"roles{SEP}appdbo_role.sql"
    execute_sql_from_file(cur, sql_file, "create appdbo role")
    sql_file = f"users{SEP}dbo.sql"
    execute_sql_from_file(cur, sql_file, "create dbo user")
    sql_file = f"users{SEP}appuser.sql"
    execute_sql_from_file(cur, sql_file, "create application user")
    sql_stmt = f"ALTER USER {db_user} WITH PASSWORD '{db_password}';"
    execute_sql(cur, sql_stmt, "set pw for application user")
    sql_stmt = f"ALTER USER dbo WITH PASSWORD '{db_password}';"
    execute_sql(cur, sql_stmt, "set pw for dbo user")
>>>>>>> 32795129
    con.commit()
    cur.close()


def create_schema(con: connection) -> None:
    """
    Pulls in 'schema\app.sql' and applies it to the database over the given {con}.

    Args:
        con: A connection to the database.

    Raises:
        DatabaseError: An error occurred.
    """
<<<<<<< HEAD
    platform = os.environ['PLATFORM']
=======
    platform = os.environ[OS_ENVIRON_PLATFORM_KEY]
>>>>>>> 32795129
    _LOG.info(f"platform: {platform}")
    cur = get_cursor(con)
    if platform == 'AWS':
        sql_stmt = """SET SESSION AUTHORIZATION dbo;"""
<<<<<<< HEAD
        status = execute_sql(cur, sql_stmt, 'auth dbo')

    sql_file = f"schema{SEP}app.sql"
    status = execute_sql_from_file(cur, sql_file, 'create schema')
=======
        execute_sql(cur, sql_stmt, "auth dbo")

    sql_file = f"schema{SEP}app.sql"
    execute_sql_from_file(cur, sql_file, "create schema")
>>>>>>> 32795129
    cur.close()
    con.commit()


def create_tables(db_host: str, db_name: str, db_port: str, db_user: str, db_password: str) -> None:
    """
    Creates the database tables.

    Args:
        db_host: The database host.
        db_name: The name of the database.
        db_port: The database port.
        db_user: The username to connect to the database with.
        db_password: The password to connect to the database with.

    Raises:
        DatabaseError: An error occurred.
    """
    ddl_dir = os.environ[OS_ENVIRON_DDL_DIR_KEY]  # todo: Move close to other os.environ
    table_dir = f"{ddl_dir}tables"
<<<<<<< HEAD
    sql_files = get_files_in_dir(table_dir)
    for file in sql_files:
        sql_file = f"tables{SEP}{file}"
        try:
            con = get_db_connnection()
            cur = get_cursor(con)
            sql_stmt = """SET SESSION AUTHORIZATION dbo;"""
            status = execute_sql(cur, sql_stmt, 'auth dbo')
            status = execute_sql_from_file(cur, sql_file, f"create table in {sql_file}")
            con.close()
        except ResourceExists as dd_err:
            _LOG.warning(f"ResourceExists: {str(dd_err)}")
            status = log_status(f"table in {sql_file} already exists")
    return status

def get_files_in_dir(directory):
=======
    sql_file_names = get_file_names_in_dir(table_dir)
    con = get_db_connection(db_host, db_name, db_port, db_user, db_password)
    cur = get_cursor(con)
    try:
        sql_stmt = """SET SESSION AUTHORIZATION dbo;"""
        execute_sql(cur, sql_stmt, "auth dbo")
        for file in sql_file_names:
            sql_file = f"tables{SEP}{file}"
            try:
                execute_sql_from_file(cur, sql_file, f"create table in {sql_file}")
            except ResourceExists as dd_err:
                _LOG.warning(f"ResourceExists error. Table in {sql_file} already exists: {str(dd_err)}")
    finally:
        cur.close()
        con.close()


def get_file_names_in_dir(directory: str) -> List[str]:
>>>>>>> 32795129
    """
    Returns a list of all the filenames in the given directory.

    Args:
        directory: The name of the directory containing the files. todo: Given usage, this is a path. Please confirm.

    Returns:
        List of the file names in the given directory.
    """
    dir_files = []
    for (_, _, filenames) in walk_wrapper(directory):
        for name in filenames:
<<<<<<< HEAD
            if name != 'init.sql':
=======
            if name != 'init.sql':  # todo: Is this the correct level to filter this?
>>>>>>> 32795129
                dir_files.append(name)
    dir_files.sort()
    return dir_files


def walk_wrapper(directory: str) -> Iterator[Tuple[str, List[str], List[str]]]:
    """
    A wrapper for os.walk for testing purposes, as os.walk cannot be easily mocked.
    """
    return walk(directory)


def get_db_connection(db_host: str, db_name: str, db_port: str, db_user: str, db_password: str) -> connection:
    """
    Gets a database connection to the database pointed to by environment variables.

    Args:
        db_host: The database host.
        db_name: The name of the database.
        db_port: The database port.
        db_user: The username to connect to the database with.
        db_password: The password to connect to the database with.

    Returns:
        A connection to a database.

    Raises:
        DatabaseError: An error occurred.
    """
    try:
<<<<<<< HEAD
        log_status(f"Connect to database started")
        dbconnect_info = {}
        dbconnect_info['db_host'] = os.environ['DATABASE_HOST']
        dbconnect_info['db_port'] = os.environ['DATABASE_PORT']
        dbconnect_info['db_name'] = os.environ['DATABASE_NAME']
        dbconnect_info['db_user'] = os.environ['DATABASE_USER']
        dbconnect_info['db_pw'] = os.environ['DATABASE_PW']

        con = database.return_connection(dbconnect_info)
        log_status(f'Connect to database completed')
    except DbError as err:
        _LOG.exception(f"DbError: {str(err)}")
        log_status('Connect to database DbError')
=======
        _LOG.info(f"Connect to database started")
        db_connect_info = {"db_host": db_host,
                           "db_port": db_port,
                           "db_name": db_name,
                           "db_user": db_user,
                           "db_pw": db_password}

        con = database.return_connection(db_connect_info)
        _LOG.info(f"Connect to database completed")
    except DbError as err:
        _LOG.critical(f"DbError while connecting to database: {str(err)}")
>>>>>>> 32795129
        raise DatabaseError(str(err))
    return con


def get_cursor(con: connection) -> cursor:
    """
    Gets a cursor for the database connection.

        Args:
            con: A connection to a database.

        Returns:
            A cursor for the given connection.

        Raises:
            DatabaseError: An error occurred.
    """
    try:
        cur = database.return_cursor(con)
    except DbError as err:
<<<<<<< HEAD
        _LOG.exception(f"DbError: {str(err)}")
        log_status('Get cursor DbError')
=======
        _LOG.critical(f"DbError while getting cursor: {str(err)}")
        # todo: Seems the point here is to mask DbErrors. Why do we not want them raised?
>>>>>>> 32795129
        raise DatabaseError(str(err))
    return cur


def execute_sql(cur: cursor, sql_stmt: str, description: str) -> None:
    """
    Executes the given SQL statement using the given cursor.

    Args:
        cur: A cursor to the database.
        sql_stmt: The sql statement to execute.
        description: A brief description of what the sql does. Used for logging.

    Raises:
        DatabaseError: An error occurred.
    """
    try:
        _LOG.info(f"{description} started")
        database.query_no_params(cur, sql_stmt)
        _LOG.info(f"{description} completed")
    except DbError as err:
        _LOG.critical(f"DbError during '{description}': {str(err)}")
        raise DatabaseError(str(err))


def execute_sql_from_file(cur: cursor, sql_file_name: str, description: str) -> None:
    """
    Executes the sql in a file.

    Args:
        cur: a cursor to the database
        sql_file_name: Name of the file containing a sql statement to execute.
            Must be in the folder pointed to by os.environ["DDL_DIR"].
        description: A brief description of what the sql does. Used for logging.

    Raises:
        DatabaseError: An error occurred.
    """
<<<<<<< HEAD
    ddl_dir = os.environ['DDL_DIR']
=======
    ddl_dir = os.environ[OS_ENVIRON_DDL_DIR_KEY]
    _LOG.info(f"{description} started")
    sql_path = f"{ddl_dir}{sql_file_name}"
>>>>>>> 32795129
    try:
        database.query_from_file(cur, sql_path)
        _LOG.info(f"{description} completed")
    except FileNotFoundError as fnf:
        _LOG.critical(f"FileNotFound during '{description}': {str(fnf)}")
        raise DatabaseError(str(fnf))
    except DbError as err:
        _LOG.critical(f"DbError during '{description}': {str(err)}")
        raise DatabaseError(str(err))


# noinspection PyUnusedLocal
def handler(event: Dict, context: object) -> None:  # pylint: disable-msg=unused-argument
    """
    This task will create the database, roles, users, schema, and tables.

    Environment Vars:
        DATABASE_PORT (str): The database port. The standard is 5432 (default within pg_utils).
        DATABASE_NAME (str): The name of the database being created.
        DATABASE_USER (str): The name of the application user.
        PLATFORM (string): 'onprem' or 'AWS'
        DDL_DIR (str): Path (relative or absolute) to the ddl folder containing sql scripts. Must end with trailing '\'
        DROP_DATABASE (str, optional, default is False): When 'True', will
            execute a DROP DATABASE command.

    Parameter Store:
        drdb-user-pass (string): The password for the application user (DATABASE_USER).
        drdb-host (string): The database host.
        drdb-admin-pass: The password for the admin user

    Args:
        event: An object required by AWS Lambda. Unused.
        context: An object required by AWS Lambda. Unused.

    Raises:
        DatabaseError: An error occurred.  todo: Why not use the DbError that is already defined? todo: Add detail.
    """
    task()<|MERGE_RESOLUTION|>--- conflicted
+++ resolved
@@ -44,7 +44,6 @@
     Raises:
         DatabaseError: An error occurred.
     """
-<<<<<<< HEAD
     status = log_status('start')
     db_name = os.environ['DATABASE_NAME']
     db_user = os.environ['DATABASE_USER']
@@ -56,47 +55,13 @@
 
     secretsmanager = boto3.client('secretsmanager')
     parameter = secretsmanager.get_secret_value(SecretId=sm_keys['user-pass'])
-    db_pw = parameter['SecretString']
+    db_user_pw = parameter['SecretString']
 
     parameter = secretsmanager.get_secret_value(SecretId=sm_keys['admin-pass'])
     master_user_pw = parameter['SecretString']
-    os.environ['MASTER_USER_PW'] = master_user_pw
 
     parameter = secretsmanager.get_secret_value(SecretId=sm_keys['host'])
     db_host = parameter['SecretString']
-    os.environ['DATABASE_HOST'] = db_host
-
-    os.environ['DATABASE_NAME'] = 'postgres'
-    os.environ['DATABASE_USER'] = 'postgres'
-
-    os.environ['DATABASE_PW'] = master_user_pw
-    #connect as postgres to create the new database
-    con = get_db_connnection()
-
-    status = log_status('connected to postgres')
-    db_existed, status = create_database(con)
-    if not db_existed:
-        os.environ['DATABASE_PW'] = db_pw
-        status = create_roles_and_users(con, db_user)
-    con.close()
-
-    #connect to the database we just created as postgres
-    os.environ['DATABASE_NAME'] = db_name
-    os.environ['DATABASE_PW'] = master_user_pw
-    con = get_db_connnection()
-    status = log_status(f"connected to {db_name}")
-    status = create_schema(con)
-=======
-
-    ssm = boto3.client('ssm')
-    parameter = ssm.get_parameter(Name='drdb-user-pass', WithDecryption=True)
-    db_user_pw = parameter['Parameter']['Value']
-
-    parameter = ssm.get_parameter(Name='drdb-admin-pass', WithDecryption=True)
-    master_user_pw = parameter['Parameter']['Value']
-
-    parameter = ssm.get_parameter(Name='drdb-host', WithDecryption=False)
-    db_host = parameter['Parameter']['Value']
 
     drop_database = os.environ.get(OS_ENVIRON_DROP_DATABASE_KEY, 'False')
     drop_database = (drop_database == 'True')
@@ -143,13 +108,10 @@
     con = get_db_connection(db_host, db_name, db_port, 'postgres', db_admin_pass)
     _LOG.info(f"connected to {db_name}")
     create_schema(con)
->>>>>>> 32795129
     con.close()
     create_tables(db_host, db_name, db_port, 'postgres', db_admin_pass)
-
-<<<<<<< HEAD
-    status = log_status('database ddl execution complete')
-    return status
+    _LOG.info("database ddl execution complete")
+
 
 def get_secretsmanager_keys(params):
     """
@@ -168,13 +130,8 @@
             params[key] = prefix + '-' + params[key]
     return params
 
-def create_database(con):
-=======
-    _LOG.info("database ddl execution complete")
-
 
 def create_database(con: connection, drop_database: bool) -> bool:
->>>>>>> 32795129
     """
     Creates the database, dropping it first if requested.
 
@@ -191,20 +148,6 @@
     """
     con.set_isolation_level(ISOLATION_LEVEL_AUTOCOMMIT)
     cur = get_cursor(con)
-<<<<<<< HEAD
-    try:
-        drop = os.environ["DROP_DATABASE"]
-    except KeyError:
-        drop = 'False'
-    if drop == 'True':
-        sql_file = f"database{SEP}database_drop.sql"
-        status = execute_sql_from_file(cur, sql_file, 'drop database')
-    try:
-        sql_file = f"database{SEP}database_create.sql"
-        status = execute_sql_from_file(cur, sql_file, 'database create')
-        sql_file = f"database{SEP}database_comment.sql"
-        status = execute_sql_from_file(cur, sql_file, 'database comment')
-=======
 
     if drop_database:
         _LOG.warning('Dropping database.')
@@ -215,22 +158,15 @@
         execute_sql_from_file(cur, sql_file, "database create")
         sql_file = f"database{SEP}database_comment.sql"
         execute_sql_from_file(cur, sql_file, "database comment")
->>>>>>> 32795129
         db_existed = False
         _LOG.warning('Database did not exist.')
     except ResourceExists as err:
         db_existed = True
-<<<<<<< HEAD
-        status = log_status('database already exists')
-    cur.close()
-    return db_existed, status
-=======
         _LOG.warning(f"Database already exists: {str(err)}")
     finally:
         cur.close()
     return db_existed
 
->>>>>>> 32795129
 
 def create_roles_and_users(con: connection, db_user: str, db_password: str) -> None:
     """
@@ -247,20 +183,6 @@
     con.set_isolation_level(ISOLATION_LEVEL_READ_COMMITTED)
     cur = get_cursor(con)
     sql_file = f"roles{SEP}app_role.sql"
-<<<<<<< HEAD
-    status = execute_sql_from_file(cur, sql_file, 'create application role')
-    sql_file = f"roles{SEP}appdbo_role.sql"
-    status = execute_sql_from_file(cur, sql_file, 'create appdbo role')
-    sql_file = f"users{SEP}dbo.sql"
-    status = execute_sql_from_file(cur, sql_file, 'create dbo user')
-    sql_file = f"users{SEP}appuser.sql"
-    status = execute_sql_from_file(cur, sql_file, 'create application user')
-    db_pw = os.environ['DATABASE_PW']
-    sql_stmt = f"ALTER USER {db_user} WITH PASSWORD '{db_pw}';"
-    status = execute_sql(cur, sql_stmt, 'set pw for application user')
-    sql_stmt = f"ALTER USER dbo WITH PASSWORD '{db_pw}';"
-    status = execute_sql(cur, sql_stmt, 'set pw for dbo user')
-=======
     execute_sql_from_file(cur, sql_file, "create application role")
     sql_file = f"roles{SEP}appdbo_role.sql"
     execute_sql_from_file(cur, sql_file, "create appdbo role")
@@ -272,7 +194,6 @@
     execute_sql(cur, sql_stmt, "set pw for application user")
     sql_stmt = f"ALTER USER dbo WITH PASSWORD '{db_password}';"
     execute_sql(cur, sql_stmt, "set pw for dbo user")
->>>>>>> 32795129
     con.commit()
     cur.close()
 
@@ -287,26 +208,15 @@
     Raises:
         DatabaseError: An error occurred.
     """
-<<<<<<< HEAD
-    platform = os.environ['PLATFORM']
-=======
     platform = os.environ[OS_ENVIRON_PLATFORM_KEY]
->>>>>>> 32795129
     _LOG.info(f"platform: {platform}")
     cur = get_cursor(con)
     if platform == 'AWS':
         sql_stmt = """SET SESSION AUTHORIZATION dbo;"""
-<<<<<<< HEAD
-        status = execute_sql(cur, sql_stmt, 'auth dbo')
-
-    sql_file = f"schema{SEP}app.sql"
-    status = execute_sql_from_file(cur, sql_file, 'create schema')
-=======
         execute_sql(cur, sql_stmt, "auth dbo")
 
     sql_file = f"schema{SEP}app.sql"
     execute_sql_from_file(cur, sql_file, "create schema")
->>>>>>> 32795129
     cur.close()
     con.commit()
 
@@ -327,24 +237,6 @@
     """
     ddl_dir = os.environ[OS_ENVIRON_DDL_DIR_KEY]  # todo: Move close to other os.environ
     table_dir = f"{ddl_dir}tables"
-<<<<<<< HEAD
-    sql_files = get_files_in_dir(table_dir)
-    for file in sql_files:
-        sql_file = f"tables{SEP}{file}"
-        try:
-            con = get_db_connnection()
-            cur = get_cursor(con)
-            sql_stmt = """SET SESSION AUTHORIZATION dbo;"""
-            status = execute_sql(cur, sql_stmt, 'auth dbo')
-            status = execute_sql_from_file(cur, sql_file, f"create table in {sql_file}")
-            con.close()
-        except ResourceExists as dd_err:
-            _LOG.warning(f"ResourceExists: {str(dd_err)}")
-            status = log_status(f"table in {sql_file} already exists")
-    return status
-
-def get_files_in_dir(directory):
-=======
     sql_file_names = get_file_names_in_dir(table_dir)
     con = get_db_connection(db_host, db_name, db_port, db_user, db_password)
     cur = get_cursor(con)
@@ -363,7 +255,6 @@
 
 
 def get_file_names_in_dir(directory: str) -> List[str]:
->>>>>>> 32795129
     """
     Returns a list of all the filenames in the given directory.
 
@@ -376,11 +267,7 @@
     dir_files = []
     for (_, _, filenames) in walk_wrapper(directory):
         for name in filenames:
-<<<<<<< HEAD
-            if name != 'init.sql':
-=======
             if name != 'init.sql':  # todo: Is this the correct level to filter this?
->>>>>>> 32795129
                 dir_files.append(name)
     dir_files.sort()
     return dir_files
@@ -411,21 +298,6 @@
         DatabaseError: An error occurred.
     """
     try:
-<<<<<<< HEAD
-        log_status(f"Connect to database started")
-        dbconnect_info = {}
-        dbconnect_info['db_host'] = os.environ['DATABASE_HOST']
-        dbconnect_info['db_port'] = os.environ['DATABASE_PORT']
-        dbconnect_info['db_name'] = os.environ['DATABASE_NAME']
-        dbconnect_info['db_user'] = os.environ['DATABASE_USER']
-        dbconnect_info['db_pw'] = os.environ['DATABASE_PW']
-
-        con = database.return_connection(dbconnect_info)
-        log_status(f'Connect to database completed')
-    except DbError as err:
-        _LOG.exception(f"DbError: {str(err)}")
-        log_status('Connect to database DbError')
-=======
         _LOG.info(f"Connect to database started")
         db_connect_info = {"db_host": db_host,
                            "db_port": db_port,
@@ -437,7 +309,6 @@
         _LOG.info(f"Connect to database completed")
     except DbError as err:
         _LOG.critical(f"DbError while connecting to database: {str(err)}")
->>>>>>> 32795129
         raise DatabaseError(str(err))
     return con
 
@@ -458,13 +329,8 @@
     try:
         cur = database.return_cursor(con)
     except DbError as err:
-<<<<<<< HEAD
-        _LOG.exception(f"DbError: {str(err)}")
-        log_status('Get cursor DbError')
-=======
         _LOG.critical(f"DbError while getting cursor: {str(err)}")
         # todo: Seems the point here is to mask DbErrors. Why do we not want them raised?
->>>>>>> 32795129
         raise DatabaseError(str(err))
     return cur
 
@@ -503,13 +369,9 @@
     Raises:
         DatabaseError: An error occurred.
     """
-<<<<<<< HEAD
-    ddl_dir = os.environ['DDL_DIR']
-=======
     ddl_dir = os.environ[OS_ENVIRON_DDL_DIR_KEY]
     _LOG.info(f"{description} started")
     sql_path = f"{ddl_dir}{sql_file_name}"
->>>>>>> 32795129
     try:
         database.query_from_file(cur, sql_path)
         _LOG.info(f"{description} completed")
