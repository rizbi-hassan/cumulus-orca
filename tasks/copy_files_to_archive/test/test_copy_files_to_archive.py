"""
Name: test_copy_files_to_archive.py

Description:  Unit tests for copy_files_to_archive.py.
"""
import os
import unittest
from unittest.mock import Mock, call, patch, MagicMock

import requests_db
from botocore.exceptions import ClientError

import copy_files_to_archive
from request_helpers import (REQUEST_ID4, REQUEST_ID7,
                             PROTECTED_BUCKET,
                             create_copy_event2, mock_secretsmanager_get_parameter,
                             create_copy_handler_event, create_select_requests)


class TestCopyFiles(unittest.TestCase):  # pylint: disable-msg=too-many-instance-attributes
    """
    TestCopyFiles.
    """

    def setUp(self):
        """
        Runs before each test. Sets up a series of default values for default cases.
        If you need these values for your test, set manually to a random/distinct value.
        TODO: Move these values into their respective tests and make sure they are 'assert'ed.
        """
        os.environ['COPY_RETRIES'] = '1'
        os.environ['DEVELOP_TESTS'] = "False"
        os.environ['COPY_RETRY_SLEEP_SECS'] = '0'  # Makes tests run quickly if the unexpectedly hit sleep.
        os.environ["DATABASE_HOST"] = "my.db.host.gov"
        os.environ["DATABASE_PORT"] = "5400"
        os.environ["DATABASE_NAME"] = "sndbx"
        os.environ["DATABASE_USER"] = "unittestdbuser"
        os.environ["DATABASE_PW"] = "unittestdbpw"
        self.exp_src_bucket = 'my-dr-fake-glacier-bucket'
        self.exp_target_bucket = PROTECTED_BUCKET

        self.exp_file_key1 = 'dr-glacier/MOD09GQ.A0219114.N5aUCG.006.0656338553321.txt'
        self.handler_input_event = create_copy_handler_event()

    def tearDown(self):
        try:
            del os.environ['DEVELOP_TESTS']
            del os.environ['COPY_RETRIES']
            del os.environ['COPY_RETRY_SLEEP_SECS']
            del os.environ["DATABASE_HOST"]
            del os.environ["DATABASE_NAME"]
            del os.environ["DATABASE_USER"]
            del os.environ["DATABASE_PW"]
        except KeyError:
            pass

    @patch('database.single_query')
    @patch('boto3.client')
    @patch('time.sleep')
    def test_handler_one_file_success(self,
                                      mock_sleep: MagicMock,
                                      mock_boto3_client: MagicMock,
                                      mock_database_single_query: MagicMock):
        """
        Test copy lambda with one file, expecting successful result.
        """
        os.environ['COPY_RETRIES'] = '2'
        os.environ['COPY_RETRY_SLEEP_SECS'] = '0'
        exp_src_bucket = 'my-dr-fake-glacier-bucket'

        mock_s3_cli = mock_boto3_client('s3')
        mock_s3_cli.copy_object = Mock(side_effect=[None])
        exp_upd_result = []
        exp_request_ids = [REQUEST_ID7]
        _, exp_result = create_select_requests(exp_request_ids)
<<<<<<< HEAD
        database.single_query = Mock(side_effect=[exp_result, exp_upd_result])
        mock_secretsmanager_get_parameter(2)
        time.sleep = Mock(side_effect=None)
        result = copy_files_to_archive.handler(self.handler_input_event, None)
        boto3.client.assert_called_with('secretsmanager')
        s3_cli.copy_object.assert_called_with(Bucket=self.exp_target_bucket,
                                              CopySource={'Bucket': self.exp_src_bucket,
                                                          'Key': self.exp_file_key1},
                                              Key=self.exp_file_key1)
=======
        mock_database_single_query.side_effect = [exp_result, exp_upd_result]
        mock_ssm_get_parameter(2)
        result = copy_files_to_archive.handler(self.handler_input_event, None)
        mock_boto3_client.assert_called_with('ssm')
        mock_s3_cli.copy_object.assert_called_with(Bucket=self.exp_target_bucket,
                                                   CopySource={'Bucket': exp_src_bucket,
                                                               'Key': self.exp_file_key1},
                                                   Key=self.exp_file_key1)
>>>>>>> 32795129
        exp_result = [{"success": True,
                       "source_bucket": self.exp_src_bucket,
                       "source_key": self.exp_file_key1,
                       "request_id": REQUEST_ID7,
                       "target_bucket": self.exp_target_bucket,
                       "err_msg": ""}]
        self.assertEqual(exp_result, result)
        self.assertEqual(mock_sleep.call_count, 0, "There should be no sleeps on happy path.")
        mock_database_single_query.assert_called()

    @patch('database.single_query')
    @patch('boto3.client')
    def test_handler_db_update_err(self,
                                   mock_boto3_client: MagicMock,
                                   mock_database_single_query: MagicMock):
        """
        Test copy lambda with error updating db.
        # todo: Expand on situation and expected behavior. My best attempt is below.
        Error when updating status in db. Should not retry, and should be considered completed.
        """
        s3_cli_mock = mock_boto3_client('s3')
        s3_cli_mock.copy_object = Mock(side_effect=[None])
        exp_request_ids = [REQUEST_ID7]
        _, exp_result = create_select_requests(exp_request_ids)
        exp_err = 'Database Error. Internal database error, please contact LP DAAC User Services'
<<<<<<< HEAD
        database.single_query = Mock(
            side_effect=[exp_result, requests_db.DatabaseError(exp_err),
                         requests_db.DatabaseError(exp_err)])
        mock_secretsmanager_get_parameter(3)
=======
        mock_database_single_query.side_effect = [exp_result, requests_db.DatabaseError(exp_err),
                                                  requests_db.DatabaseError(exp_err)]
        mock_ssm_get_parameter(3)
>>>>>>> 32795129
        result = copy_files_to_archive.handler(self.handler_input_event, None)
        exp_result = [{'success': True, 'source_bucket': 'my-dr-fake-glacier-bucket',
                       'source_key': self.exp_file_key1,
                       'request_id': REQUEST_ID7,
                       'target_bucket': PROTECTED_BUCKET, 'err_msg': ''}]
        self.assertEqual(exp_result, result)

    @patch('database.single_query')
    @patch('boto3.client')
    @patch('time.sleep')
    def test_handler_db_read_err(self,
                                 mock_sleep: MagicMock,
                                 mock_boto3_client: MagicMock,
                                 mock_database_single_query):
        """
        Test copy lambda with error reading db.
        """
        os.environ['COPY_RETRIES'] = '1'
        os.environ['COPY_RETRY_SLEEP_SECS'] = '0'

        mock_s3_cli = mock_boto3_client('s3')
        mock_s3_cli.copy_object = Mock(side_effect=[None])
        exp_request_ids = [REQUEST_ID7]
        _, exp_result = create_select_requests(exp_request_ids)
        exp_err = 'Database Error. Internal database error, please contact LP DAAC User Services'
<<<<<<< HEAD
        database.single_query = Mock(
            side_effect=[requests_db.DatabaseError(exp_err),
                         requests_db.DatabaseError(exp_err)])
        mock_secretsmanager_get_parameter(2)
=======
        mock_database_single_query.side_effect = [requests_db.DatabaseError(exp_err),
                                                  requests_db.DatabaseError(exp_err)]
        mock_ssm_get_parameter(2)
>>>>>>> 32795129
        try:
            copy_files_to_archive.handler(self.handler_input_event, None)
        except copy_files_to_archive.CopyRequestError as err:
            exp_result = [{'success': False,
                           'source_bucket': 'my-dr-fake-glacier-bucket',
                           'source_key': self.exp_file_key1}]
            exp_err = f"File copy failed. {exp_result}"
            self.assertEqual(exp_err, str(err))

    @patch('database.single_query')
    @patch('boto3.client')
    @patch('time.sleep')
    def test_handler_db_read_not_found(self,
                                       mock_sleep: MagicMock,
                                       mock_boto3_client: MagicMock,
                                       mock_database_single_query: MagicMock):
        """
        Test copy lambda with no key found reading db.
        """
        os.environ['COPY_RETRIES'] = '1'
        os.environ['COPY_RETRY_SLEEP_SECS'] = '0'

        mock_s3_cli = mock_boto3_client('s3')
        mock_s3_cli.copy_object = Mock(side_effect=[None])
        exp_request_ids = [REQUEST_ID7]
        _, exp_result = create_select_requests(exp_request_ids)
<<<<<<< HEAD
        time.sleep = Mock(side_effect=None)
        database.single_query = Mock(side_effect=[[], []])
        mock_secretsmanager_get_parameter(2)
=======
        mock_database_single_query.side_effect = [[], []]
        mock_ssm_get_parameter(2)
>>>>>>> 32795129
        try:
            copy_files_to_archive.handler(self.handler_input_event, None)
        except copy_files_to_archive.CopyRequestError as err:
            exp_result = [{'success': False,
                           'source_bucket': 'my-dr-fake-glacier-bucket',
                           'source_key': self.exp_file_key1}]
            exp_err = f"File copy failed. {exp_result}"
            self.assertEqual(exp_err, str(err))

    @patch('database.single_query')
    @patch('boto3.client')
    def test_handler_two_records_success(self,
                                         mock_boto3_client: MagicMock,
                                         mock_database_single_query: MagicMock):
        """
        Test copy lambda with two files, expecting successful result.
        """
        exp_file_key = 'dr-glacier/MOD09GQ.A0219114.N5aUCG.006.0656338553321.hdf'
        mock_s3_cli = mock_boto3_client('s3')
        mock_s3_cli.copy_object = Mock(side_effect=[None, None])
        exp_upd_result = []
        exp_request_ids = [REQUEST_ID4, REQUEST_ID7]
        _, exp_result = create_select_requests(exp_request_ids)
<<<<<<< HEAD
        database.single_query = Mock(side_effect=[exp_result, exp_upd_result,
                                                  exp_result, exp_upd_result])
        mock_secretsmanager_get_parameter(4)
=======
        mock_database_single_query.side_effect = [exp_result, exp_upd_result,
                                                  exp_result, exp_upd_result]
        mock_ssm_get_parameter(4)
>>>>>>> 32795129
        exp_rec_2 = create_copy_event2()
        self.handler_input_event["Records"].append(exp_rec_2)
        result = copy_files_to_archive.handler(self.handler_input_event, None)

<<<<<<< HEAD
        boto3.client.assert_called_with('secretsmanager')
=======
        mock_boto3_client.assert_called_with('ssm')
>>>>>>> 32795129
        exp_result = [{"success": True, "source_bucket": self.exp_src_bucket,
                       "source_key": self.exp_file_key1,
                       "request_id": REQUEST_ID7,
                       "target_bucket": self.exp_target_bucket,
                       "err_msg": ""},
                      {"success": True, "source_bucket": self.exp_src_bucket,
                       "source_key": exp_file_key,
                       "request_id": REQUEST_ID7,
                       "target_bucket": self.exp_target_bucket,
                       "err_msg": ""}]
        self.assertEqual(exp_result, result)

        mock_s3_cli.copy_object.assert_any_call(Bucket=self.exp_target_bucket,
                                                CopySource={'Bucket': self.exp_src_bucket,
                                                            'Key': self.exp_file_key1},
                                                Key=self.exp_file_key1)
        mock_s3_cli.copy_object.assert_any_call(Bucket=self.exp_target_bucket,
                                                CopySource={'Bucket': self.exp_src_bucket,
                                                            'Key': exp_file_key},
                                                Key=exp_file_key)

    @patch('database.single_query')
    @patch('boto3.client')
    @patch('time.sleep')
    def test_handler_one_file_fail_3x(self,
                                      mock_sleep: MagicMock,
                                      mock_boto3_client: MagicMock,
                                      mock_database_single_query: MagicMock):
        """
        Test copy lambda with one failed copy after 3 retries.
        """
        retry_sleep_seconds = 18
        os.environ['COPY_RETRY_SLEEP_SECS'] = str(retry_sleep_seconds)
        copy_retries = 2
        os.environ['COPY_RETRIES'] = str(copy_retries)
        mock_s3_cli = mock_boto3_client('s3')
        mock_s3_cli.copy_object = Mock(side_effect=[ClientError({'Error': {'Code': 'AccessDenied'}},
                                                                'copy_object'),
                                                    ClientError({'Error': {'Code': 'AccessDenied'}},
                                                                'copy_object'),
                                                    ClientError({'Error': {'Code': 'AccessDenied'}},
                                                                'copy_object')])
        mock_s3_cli.head_object = Mock()
        exp_error = "File copy failed. [{'success': False, " \
                    f"'source_bucket': '{self.exp_src_bucket}', " \
                    f"'source_key': '{self.exp_file_key1}', " \
                    f"'request_id': '{REQUEST_ID7}', " \
                    f"'target_bucket': '{self.exp_target_bucket}', " \
                    "'err_msg': 'An error occurred (AccessDenied) when calling " \
                    "the copy_object operation: Unknown'}]"
        exp_upd_result = []

        exp_request_ids = [REQUEST_ID7, REQUEST_ID4]
        _, exp_result = create_select_requests(exp_request_ids)

        # todo: The file under test does not call single_query. Remove this and other references in test code.
        mock_database_single_query.side_effect = [exp_result,
                                                  exp_result,
                                                  exp_upd_result,
                                                  exp_result,
                                                  exp_upd_result]

        mock_secretsmanager_get_parameter(5)
        try:
            copy_files_to_archive.handler(self.handler_input_event, None)
            self.fail("expected CopyRequestError")
        except copy_files_to_archive.CopyRequestError as ex:
            self.assertEqual(exp_error, str(ex))
<<<<<<< HEAD
        boto3.client.assert_called_with('secretsmanager')
        s3_cli.copy_object.assert_called_with(Bucket=self.exp_target_bucket,
                                              CopySource={'Bucket': self.exp_src_bucket,
                                                          'Key': self.exp_file_key1},
                                              Key=self.exp_file_key1)
        self.assertEqual(time.sleep.call_count, copy_retries, 'Should sleep once between each attempt.')
        time.sleep.assert_has_calls([call(retry_sleep_seconds)] * copy_retries)
        database.single_query.assert_called()
=======
        mock_boto3_client.assert_called_with('ssm')
        mock_s3_cli.copy_object.assert_called_with(Bucket=self.exp_target_bucket,
                                                   CopySource={'Bucket': self.exp_src_bucket,
                                                               'Key': self.exp_file_key1},
                                                   Key=self.exp_file_key1)
        self.assertEqual(copy_retries, mock_sleep.call_count, 'Should sleep once between each attempt.')
        mock_sleep.assert_has_calls([call(retry_sleep_seconds)] * copy_retries)
        mock_database_single_query.assert_called()
>>>>>>> 32795129

    @patch('database.single_query')
    @patch('boto3.client')
    @patch('time.sleep')
    def test_handler_one_file_retry_success(self,
                                            mock_sleep: MagicMock,
                                            mock_boto3_client: MagicMock,
                                            mock_database_single_query):
        """
        Test copy lambda with one failed copy attempts, second attempt successful.
        """
        retry_sleep_seconds = 13
        os.environ['COPY_RETRY_SLEEP_SECS'] = str(retry_sleep_seconds)
        copy_retries = 2
        os.environ['COPY_RETRIES'] = str(copy_retries)
        mock_s3_cli = mock_boto3_client('s3')
        mock_s3_cli.copy_object = Mock(side_effect=[ClientError({'Error': {'Code': 'AccessDenied'}}, 'copy_object'),
                                                    None])
        exp_request_ids = [REQUEST_ID7, REQUEST_ID4]
        _, exp_result = create_select_requests(exp_request_ids)
        exp_upd_result = []
        mock_database_single_query.side_effect = [exp_result,
                                                  exp_upd_result,
                                                  exp_result,
                                                  exp_upd_result]

        mock_secretsmanager_get_parameter(4)
        result = copy_files_to_archive.handler(self.handler_input_event, None)
<<<<<<< HEAD
        boto3.client.assert_called_with('secretsmanager')
=======
        # todo: The file under test does not call boto3.client('ssm'). Remove this and other references in test code.
        mock_boto3_client.assert_called_with('ssm')
>>>>>>> 32795129
        exp_result = [{"success": True, "source_bucket": self.exp_src_bucket,
                       "source_key": self.exp_file_key1,
                       "request_id": REQUEST_ID7,
                       "target_bucket": self.exp_target_bucket,
                       "err_msg": ""}]
        self.assertEqual(exp_result, result)
        mock_s3_cli.copy_object.assert_called_with(Bucket=self.exp_target_bucket,
                                                   CopySource={'Bucket': self.exp_src_bucket,
                                                               'Key': self.exp_file_key1},
                                                   Key=self.exp_file_key1)
        self.assertEqual(1, mock_sleep.call_count, 'Should sleep once between each attempt.')
        mock_sleep.assert_has_calls([call(retry_sleep_seconds)])
        mock_database_single_query.assert_called()

    @patch('boto3.client')
    def test_handler_no_object_key_in_event(self,
                                            mock_boto3_client: MagicMock):
        """
        Test copy lambda with missing "object" key in input event.
        """
        mock_s3_cli = mock_boto3_client.client('s3')
        mock_s3_cli.copy_object = Mock(side_effect=[None])
        my_dict = self.handler_input_event["Records"][0]["s3"]["object"]
        my_dict.pop('key')
        exp_err = f'event record: "{self.handler_input_event["Records"][0]}" does not contain a ' \
                  f'value for Records["s3"]["object"]["key"]'
        try:
            copy_files_to_archive.handler(self.handler_input_event, None)
            self.fail("expected CopyRequestError")
        except copy_files_to_archive.CopyRequestError as ex:
            self.assertEqual(exp_err, str(ex))


if __name__ == '__main__':
    unittest.main(argv=['start'])<|MERGE_RESOLUTION|>--- conflicted
+++ resolved
@@ -73,26 +73,14 @@
         exp_upd_result = []
         exp_request_ids = [REQUEST_ID7]
         _, exp_result = create_select_requests(exp_request_ids)
-<<<<<<< HEAD
-        database.single_query = Mock(side_effect=[exp_result, exp_upd_result])
+        mock_database_single_query.side_effect = [exp_result, exp_upd_result]
         mock_secretsmanager_get_parameter(2)
-        time.sleep = Mock(side_effect=None)
         result = copy_files_to_archive.handler(self.handler_input_event, None)
-        boto3.client.assert_called_with('secretsmanager')
-        s3_cli.copy_object.assert_called_with(Bucket=self.exp_target_bucket,
-                                              CopySource={'Bucket': self.exp_src_bucket,
-                                                          'Key': self.exp_file_key1},
-                                              Key=self.exp_file_key1)
-=======
-        mock_database_single_query.side_effect = [exp_result, exp_upd_result]
-        mock_ssm_get_parameter(2)
-        result = copy_files_to_archive.handler(self.handler_input_event, None)
-        mock_boto3_client.assert_called_with('ssm')
+        mock_boto3_client.assert_called_with('secretsmanager')
         mock_s3_cli.copy_object.assert_called_with(Bucket=self.exp_target_bucket,
                                                    CopySource={'Bucket': exp_src_bucket,
                                                                'Key': self.exp_file_key1},
                                                    Key=self.exp_file_key1)
->>>>>>> 32795129
         exp_result = [{"success": True,
                        "source_bucket": self.exp_src_bucket,
                        "source_key": self.exp_file_key1,
@@ -118,16 +106,9 @@
         exp_request_ids = [REQUEST_ID7]
         _, exp_result = create_select_requests(exp_request_ids)
         exp_err = 'Database Error. Internal database error, please contact LP DAAC User Services'
-<<<<<<< HEAD
-        database.single_query = Mock(
-            side_effect=[exp_result, requests_db.DatabaseError(exp_err),
-                         requests_db.DatabaseError(exp_err)])
-        mock_secretsmanager_get_parameter(3)
-=======
         mock_database_single_query.side_effect = [exp_result, requests_db.DatabaseError(exp_err),
                                                   requests_db.DatabaseError(exp_err)]
-        mock_ssm_get_parameter(3)
->>>>>>> 32795129
+        mock_secretsmanager_get_parameter(3)
         result = copy_files_to_archive.handler(self.handler_input_event, None)
         exp_result = [{'success': True, 'source_bucket': 'my-dr-fake-glacier-bucket',
                        'source_key': self.exp_file_key1,
@@ -153,16 +134,9 @@
         exp_request_ids = [REQUEST_ID7]
         _, exp_result = create_select_requests(exp_request_ids)
         exp_err = 'Database Error. Internal database error, please contact LP DAAC User Services'
-<<<<<<< HEAD
-        database.single_query = Mock(
-            side_effect=[requests_db.DatabaseError(exp_err),
-                         requests_db.DatabaseError(exp_err)])
-        mock_secretsmanager_get_parameter(2)
-=======
         mock_database_single_query.side_effect = [requests_db.DatabaseError(exp_err),
                                                   requests_db.DatabaseError(exp_err)]
-        mock_ssm_get_parameter(2)
->>>>>>> 32795129
+        mock_secretsmanager_get_parameter(2)
         try:
             copy_files_to_archive.handler(self.handler_input_event, None)
         except copy_files_to_archive.CopyRequestError as err:
@@ -189,14 +163,8 @@
         mock_s3_cli.copy_object = Mock(side_effect=[None])
         exp_request_ids = [REQUEST_ID7]
         _, exp_result = create_select_requests(exp_request_ids)
-<<<<<<< HEAD
-        time.sleep = Mock(side_effect=None)
-        database.single_query = Mock(side_effect=[[], []])
+        mock_database_single_query.side_effect = [[], []]
         mock_secretsmanager_get_parameter(2)
-=======
-        mock_database_single_query.side_effect = [[], []]
-        mock_ssm_get_parameter(2)
->>>>>>> 32795129
         try:
             copy_files_to_archive.handler(self.handler_input_event, None)
         except copy_files_to_archive.CopyRequestError as err:
@@ -220,24 +188,14 @@
         exp_upd_result = []
         exp_request_ids = [REQUEST_ID4, REQUEST_ID7]
         _, exp_result = create_select_requests(exp_request_ids)
-<<<<<<< HEAD
-        database.single_query = Mock(side_effect=[exp_result, exp_upd_result,
-                                                  exp_result, exp_upd_result])
-        mock_secretsmanager_get_parameter(4)
-=======
         mock_database_single_query.side_effect = [exp_result, exp_upd_result,
                                                   exp_result, exp_upd_result]
-        mock_ssm_get_parameter(4)
->>>>>>> 32795129
+        mock_secretsmanager_get_parameter(4)
         exp_rec_2 = create_copy_event2()
         self.handler_input_event["Records"].append(exp_rec_2)
         result = copy_files_to_archive.handler(self.handler_input_event, None)
 
-<<<<<<< HEAD
-        boto3.client.assert_called_with('secretsmanager')
-=======
-        mock_boto3_client.assert_called_with('ssm')
->>>>>>> 32795129
+        mock_boto3_client.assert_called_with('secretsmanager')
         exp_result = [{"success": True, "source_bucket": self.exp_src_bucket,
                        "source_key": self.exp_file_key1,
                        "request_id": REQUEST_ID7,
@@ -306,17 +264,7 @@
             self.fail("expected CopyRequestError")
         except copy_files_to_archive.CopyRequestError as ex:
             self.assertEqual(exp_error, str(ex))
-<<<<<<< HEAD
-        boto3.client.assert_called_with('secretsmanager')
-        s3_cli.copy_object.assert_called_with(Bucket=self.exp_target_bucket,
-                                              CopySource={'Bucket': self.exp_src_bucket,
-                                                          'Key': self.exp_file_key1},
-                                              Key=self.exp_file_key1)
-        self.assertEqual(time.sleep.call_count, copy_retries, 'Should sleep once between each attempt.')
-        time.sleep.assert_has_calls([call(retry_sleep_seconds)] * copy_retries)
-        database.single_query.assert_called()
-=======
-        mock_boto3_client.assert_called_with('ssm')
+        mock_boto3_client.assert_called_with('secretsmanager')
         mock_s3_cli.copy_object.assert_called_with(Bucket=self.exp_target_bucket,
                                                    CopySource={'Bucket': self.exp_src_bucket,
                                                                'Key': self.exp_file_key1},
@@ -324,7 +272,6 @@
         self.assertEqual(copy_retries, mock_sleep.call_count, 'Should sleep once between each attempt.')
         mock_sleep.assert_has_calls([call(retry_sleep_seconds)] * copy_retries)
         mock_database_single_query.assert_called()
->>>>>>> 32795129
 
     @patch('database.single_query')
     @patch('boto3.client')
@@ -353,12 +300,8 @@
 
         mock_secretsmanager_get_parameter(4)
         result = copy_files_to_archive.handler(self.handler_input_event, None)
-<<<<<<< HEAD
-        boto3.client.assert_called_with('secretsmanager')
-=======
-        # todo: The file under test does not call boto3.client('ssm'). Remove this and other references in test code.
-        mock_boto3_client.assert_called_with('ssm')
->>>>>>> 32795129
+        # todo: The file under test does not call boto3.client('secretsmanager'). Remove this and other references in test code.
+        mock_boto3_client.assert_called_with('secretsmanager')
         exp_result = [{"success": True, "source_bucket": self.exp_src_bucket,
                        "source_key": self.exp_file_key1,
                        "request_id": REQUEST_ID7,
