--- conflicted
+++ resolved
@@ -89,11 +89,7 @@
 
 
 failure=0
-<<<<<<< HEAD
-for TASK in $(ls -d tasks/* | grep 'request_status_|post_to_database')
-=======
-for TASK in $(ls -d tasks/* | egrep "request_status_|db_deploy")
->>>>>>> e29fe976
+for TASK in $(ls -d tasks/* | egrep "request_status_|db_deploy|post_to_database")
 do
   echo "Building ${TASK}"
   cd ${TASK}
