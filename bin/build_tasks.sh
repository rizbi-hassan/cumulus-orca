--- conflicted
+++ resolved
@@ -68,11 +68,7 @@
 
 
 failure=0
-<<<<<<< HEAD
 for TASK in $(ls -d tasks/* | egrep "request_status_|db_deploy|copy_files_to_archive")
-=======
-for TASK in $(ls -d tasks/* | egrep "request_status_|db_deploy")
->>>>>>> 79e58ea1
 do
   echo "Building ${TASK}"
   cd ${TASK}
