--- conflicted
+++ resolved
@@ -5,11 +5,7 @@
 failed=0
 
 # Crawl the task directories
-<<<<<<< HEAD
 for taskdir in `ls -d tasks/* | egrep -v 'request_status_for|shared_libraries|db_deploy|package|copy_files_to_archive' `
-=======
-for taskdir in `ls -d tasks/* | egrep -v 'request_status_for|shared_libraries|db_deploy|package' `
->>>>>>> 79e58ea1
 do
   # Build and run tests for each task directory
   cd $taskdir
@@ -51,11 +47,7 @@
 
 ## Call each tasks testing suite
 ## TODO: Add more logging output and possibly make asynchronus
-<<<<<<< HEAD
 for task in $(ls -d tasks/* | egrep "request_status_|db_deploy"|copy_files_to_archive")
-=======
-for task in $(ls -d tasks/* | egrep "request_status_|db_deploy")
->>>>>>> 79e58ea1
 do
   echo
   echo "Running tests in $task"
